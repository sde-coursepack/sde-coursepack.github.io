---
Title: Integration Testing
---


# Software Integration

In our design unit, we will discuss how using interfaces and abstract classes allows us to subvert the inherent "top-down" implementation that we get with functional decomposition starting from the `main` method. Specifically, using interfaces and inheritance allow us to build a "plug-and-play" architecture that removes direct dependencies from "high-level" classes to "low-level" classes.

However, as our software system is constructed, it's not enough to know that each *module* (in Java, module typically means class, but it can also mean function) in our system works independently. We need to ensure that as we combine multiple modules together, that they are operating correctly in combination. The act of combining different software modules together is called **integration**. In this unit, we will discuss **integration** strategies and testing.

---

* TOC
{:toc}


---

## Cautionary Tale: Mars Climate Orbiter

__Background__: The Mars Climate Orbiter was a automated satellite designed to orbit Mars, surveying the red planet for weather patterns, monitor for water vapor in the Martin atmosphere, and look for signs of past Martian climate change.

__Failure__: Because there are no brakes in space, the probe was meant to move in a precise trajectory to "skip" off the Martian atmosphere, using the atmosphere as a way to slow down. On September 23, 1999 (Earth-time, of course), the probe passed too close to Mars, going too deep into the atmosphere. All contact with the probe was lost, as it either burned up in the Martian atmosphere or re-entered heliocentric space (that is, orbiting the Sun rather than orbiting Mars). Contrary to proper retelling, it's almost certain the probe did not crash into the planet itself, although that difference is strictly academic, as in either case the project was lost.

__Details__: NASA often contracts work out to private developers. In the case of the Mars Climate Orbiter, NASA contracted a ground system (that is, software running on Earth, not on the satellite) to calculate needed thrust for the Martian insertion maneuvers to Lockheed Martin, who specializes in aerospace technology. The system was designed to calculate the thrust and amount angle needed for a successful insertion. This software system interacted with NASA's communication system that relayed instructions to the satellite in space. The satellite would then use its own NASA- built onboard systems to deliver the thrust at the correct angle and amount.

__Error__: However, there was an error in following the specification. NASA expected the thrust calculation system to return units of thrust in SI units (aka, metric units) -- specifically, Newton-seconds. However, Lockheed Martin's system produced a thrust calculation in English units, specifically pound-seconds. Because 1 pound-second equals roughly 4.5 newton-seconds, this mean the satellite vastly under-corrected its trajectory. To this day, NASA takes full responsibility, as they did not ensure the ground software was correctly producing SI units through proper testing and code review.

__Lesson__: All three systems mentioned -- 1) Trajectory Calculation system 2) Satellite Communication system 3) Satellite onboard thrust delivery program -- worked correctly in isolation. However, when combined, the three systems produced incorrect results, because information flow between these systems was incorrect. 

This speaks to the importance of integration testing: yes, we want to first make sure each module (class or function) works independently. But we also need to ensure our modules **integrate correctly**. This brings us to the need for **integration testing**.

## Integration Testing

When performing integration testing, we want to ensure two or more modules are communicating correctly. These test can often be automated with JUnit tests. For example, in our [NBAExcelTeams](https://github.com/sde-coursepack/NBAExcelTeams) repository from earlier units, we can ensure that the two classes [`BallDontLieReader`](https://github.com/sde-coursepack/NBAExcelTeams/blob/main/src/main/java/edu/virginia/cs/nbateams/BallDontLieReader.java) (which queries the [Ball Don't Lie public API](https://www.balldontlie.io/) for NBA team information and returns a JSONObject) and [`NBATeamReader`] (which uses BallDontLieReader for the JSONObject and builds a list of NBA Teams) are working together correctly with a [test like this one](https://github.com/sde-coursepack/NBAExcelTeams/blob/main/src/test/java/edu/virginia/cs/nbateams/NBATeamReaderIntegrationTest.java).

```java
public class NBATeamReaderIntegrationTest {
    @Test
    public void getsThirtyTeams() {
        NBATeamReader reader = new NBATeamReader();
        List<NBATeam> teams = reader.getNBATeams();
        assertEquals(30, teams.size());
    }
}
```

Of course, our test could be more thorough if we wanted, but for now simply ensuring that we get at least 30 teams is a good starting point. This is an **integration test**, not a unit test, because it relies on both modules working *together* correctly. It's not enough if both modules correctly work independently: if the JSON Object passed between these classes is not in an agreed upon format, this integration will fail! 

**As a side note**: you'll notice that this creates a potential problem in the future for us: namely if Ball Dont Lie API changes their data format, it can break this integration. This vulnerability is something that we would want to control for. This is also why we have two different classes. BallDontLieReader only handles the query and returning the JSONObject, while **only** NBATeamReader handles actually parsing the JSON Object. That way, if the format changes, I know I only need to edit NBATeamReader (whereas if the API went down completely, I would potentially need to edit both - something that I could fix by defining interfaces between these two classes).

## Integration Strategies

Now that we have a clear definition of integration, combining two or more modules together to ensure correct behavior of the modules collectively, we have to ask "how do we combine modules?" This isn't an easy decision. In general, we will almost always have more relationships between classes than we will classes themselves. This means we have more **integrations** than we have **units** for the sake of testing. How we go about this process can have significant ramification for our development process. Above all else, we want to avoid **"integration hell"**.

### Integration Hell

Integration Hell is state when the time and effort it takes to integrate new or changing software modules exceeds the time and effort of the new modules' development. That is, it would have been better to start from scratch and reimplement the module(s) from scratch to integrate correctly than to integrate the existing module.

Symptoms of integration hell include:
- If Class A depends on Class B, but a change to class B forces a change in Class A, this suggests a poor integration plan and can snowball dependency issues to classes that depend on Class A.

Design can help us avoid integration hell. For example, proper use of `interface`s and `abstract class`es can help us create "coding by contract", which simplifies integration by forcing developers to build according to a standardized interface. However, a standardized interface still cannot avoid all integration concerns (such as the Mars Climate Orbiter where the syntax of the interface was correct, but the semantics where incorrect). At core, we want a strategy that limits the likelihood of integration hell.

### Big-Bang Integration

"Big-Bang" integration strategy is effectively "no plan" integration. We haphazardly integrate modules in whatever order we feel like at the time (or "all at once", aka Big Bang). This may be sufficient for small programs, especially those that are unlikely to change. However, like ad hoc development, this approach is not scalable, and can lead to conflicting strategies by the developers on the team.

In general, when a defect is discovered while integrating, it's more natural to change the most recent module you integrated, as changing one module is easier than potentially changing several.

## Integrating Around Dependencies

For the next three plans, let's consider that you are building a Yelp style app for rating restaurants around the Charlottesville area. You have the following dependencies:

* `UserInterface` uses `ApplicationController` - users use a form to query a Restaurant by name
* `ApplicationController` uses `RestaurantManager` - ApplicationController gets information about matching restaurants from the Restaurant Manager
* `RestaurantManager` uses `ReviewManager` - The RestaurantManager gets all the reviews for a given restaurant
* `ReviewManager` uses `ReviewDatabaseDriver` - The Review Manager goes to the Database Driver for reviews and gets all the reviews for restaurants in a given area.

In this example, we will also have **data structures** `Restaurant` and `Review`. These **data structures** are different from the other objects, as they exist to simply hold data. Often, these are stored as POJOs (Plain Old Java Objects) - Objects that typically have some fields, and getters and setters for those fields. In general, these objects have very limited *behavior*, and simply exist to pass information between modules. As such, we generally are treating these objects no differently than we would treat a String. As such, we generally do not need to consider **data structures** too heavily in our integration plan in terms of order of integration.

### Bottom-up

The most obvious strategy you would probably think of is a "bottom-up" approach. That is, as we develop modules, we integrate them in order from the low-level to the high-level.

Using our example:

> * `UserInterface` uses `ApplicationController` - users use a form to query a Restaurant by name
> * `ApplicationController` uses `RestaurantManager` - ApplicationController gets the reviews about a restaurant and filters it to the most recent 5.
> * `RestaurantManager` uses `ReviewManager` - The RestaurantManager gets the 10 most recent reviews for the restaurant from the ReviewManager
> * `ReviewManager` uses `ReviewDatabaseDriver` - The Review Manager coordinates with the Review Database, and can get a Map of all the reviews for a given resta

This means the first integration testing we would perform is the `ReviewManager` and the `ReviewDatabaseDriver`. Then we do integration testing between those two modules combined with `RestaurantManager`, then `ApplicationController`, then `UserInterface`.

More precisely, we define **bottom-up** integration as: 

> Integrate starting with the class **that depends on nothing**. Integrate each class after all of its dependencies have been integrated.

This more general definition helps us think about integrating classes with multiple dependencies.

#### Advantages

A clear advantage of this approach is we can use a strategy of "integrating as we build". That is, if we develop the lowest-level modules first, we can then develop each "next level up". This means that we can test our unit and integration at the same time (though whether or not this is a good idea is something we will discuss in disadvantages).

Another advantage of this approach is that, as we integrate, if a fault emerges, it becomes easier to locate that fault, as it is likely related to our most recent integration.

Additionally, as we integrate higher-level modules, we can design our tests to go as "deep" as we need to go to fully test the feature.

#### Disadvantages

Often, the most critical aspects of our program (high-level logic) get tested last by this approach. If you do not plan carefully, you can end up with the higher-level classes have to change to accommodate lower-level classes, which we generally want to avoid in software design. These high-level modules tend to be the most critical for facilitating good software design and ensure good modularity, functional independence, and abstraction. 

This also often reverse the most natural way to think about our software process: we want to start with high-level abstractions, and decompose those into more concrete features. Here, our integration strategy is starting with low-level concrete classes and building upwards.

This can also make prototyping difficult, as it's much easier to show a useful prototype to customers with a real interface, but fake data, than the other way around.

### Top-down

Top-down integration reverses the order of bottom-up integration.

> Integrate starting with the class **on which nothing depends**. Integrate classes that are depended upon by your integrated classes.

So, building from our previous example, we would first integrate `User Interface` with `ApplicationController`. Then, we integrate `RestaurantManager`, Then `ReviewManager`, then `ReviewDatabaseDriver`.

But how can we test our integration if we have unimplemented dependencies? With stubs!

#### Top-Down mocking

Consider that we are integrating `RestaurantManager`. In this example, we may are testing the feature "The User Interface shows the 5 most recent reviews for the restaurant".

**Note that the below code is a hypothetical example, but is intended to show working code as best as possible.**

```java
public class UserInterface {
    private ApplicationController controller;
    
    public void displayRecentReviews(Restaurant restaurant) {
        List<Review> reviewList = controller.getRecentReviews(restaurant);
        System.out.println(formatReviewListForRestaurant(reviewList, restaurant));
    }
}
```

Note that in the above, this display method could also be used to produce an HTML page for a website, or send JSON to a phone app to display, or update some Widget, etc. The point is, we have some function communicating restaurant reviews to a user through an interface with the ApplicationController.

```java
public class ApplicationController {
    private RestaurantManager restaurantManager;
    
    public List<Review> getRecentReviews(Restaurant restaurant) {
        Set<Review> reviews = restaurantManager.getReviewsForRestaurant(restaurant);
        return reviews.stream()
                .sorted(Comparator.comparing(Review::getTimestamp).reversed())
                .limit(5)
                .toList();
    }
}
```
In this method, we use `RestaurantManager` to get all of the `Review`s for a given restaurant, and then filter that to the 5 most recent reviews.

Now we add in the class we are integrating: `RestaurantManager`, which has a dependency to `ReviewManager`

```java
public class RestaurantManager {
    private ReviewManager reviewManager;
    
    public Set<Review> getReviewsForRestaurant(Restaurant restaurant) {
        int restaurantZipCode = restaurant.getZipCode();
        HashMap<Restaurant, Set<Review>> reviewsInZipCode = reviewManager.getRestaurantReviewsMap(restaurantZipCode);
        return reviewsInZipCode.get(restaurant);
    }
}
```

You might be thinking "how can we run this code without implementing `ReviewManager`?" And the answer is: we can't! But we *can* test it using mocking and stubs so long as we have a clear interface (in this case one that contains the method ``. The below example is a **unit test** for Restaurant Manager using a library called `mockito` which we will dive deeper into in the next unit.

```java
import org.junit.jupiter.api.*;
import java.util.*;

import static org.junit.jupiter.api.Assertions.*;
import static org.mockito.Mockito.*;

public class RestaurantManagerTest {
    private static final int TEST_ZIP_CODE = 22903;
    
    private RestaurantManager testRestaurantManager;
    private ReviewManager reviewManager;
    
    private static final Restaurant bodos = new Restaurant("Bodo's Bagels", 22903, FoodCategory.BREAKFAST);
    private static final Review testReview1 = new Review(bodos, "2022-07-23 10:37:00", 5, "Great bagels");
    private static final Review testReview2 = new Review(bodos, "2022-05-16 08:16:15", 4, "They should reopen their drive through");
    private static final Review testReview3 = new Review(bodos, "2022-08-04 16:23:17", 2, "My afternoon breakfast sandwich was good, but it had a hold down the middle, wtf!?!?!");
    private Review testReview1, testReview2, testReview3;
    
    private static final Restaurant chipotle = new Restaurant("Chipotle", 22903, FoodCatogory.MEXICAN);
    private static final Review testReview4 = new Review(chipotle, "2022-08-05 17:37:58", 5, "No holes in their burritos here, unlike bodos");
    
    @BeforeEach
    public void setup() {
        reviewManager = mock(ReviewManager.class);
        testRestaurantManager = new RestaurantManager();
        testRestaurantManager.setReviewManager(reviewManager);
        
        test
    }
    
    @Test 
    public void testGetReviewsForRestaurant() {
        when(reviewManager.getRestaurantReviewsMap(TEST_ZIP_CODE)).thenReturn(getTestReviewMapTwoRestaurants());
        
        Set<Review> actualOutput = testRestaurantManager.getReviewsForRestaurant(bodos);
        
        assertEquals(actualOutput, Set.of(testReview1, testReview2, testReview3));
    }
    
    private Map<Restaurant, Set<Review>> getTestReviewMapTwoRestaurant() {
        Map<Restaurant, Set<Review>> restaurantReviewMap = new HashMap<>();
        Set<Review> bodosReviews = Set.of(testReview1, testReview2, testReview3);
        Set<Review> chipotleReviews = Set.of(testReview4);
        restaurantReviewMap.put(bodos, bodosReviews);
        restaurantReviewMap.put(chipotle, chipotleReviews);
        return restaurantReviewMap;
    }
}
```

I know it looks like a lot here, but we'll break this down in general.

What we are doing here is using a library called Mockito to create an "on-the-fly" (that is, at runtime) stub for the class ReviewManager. Rather than implement ReviewManager, we are simply (for the sake of this test) hard coding the output to the function to be a map that allows us to test our basic functionality.

<<<<<<< HEAD
We hardcode a map of restaurants in the `private` method `getTestReviewMapTwoRestaurant()` to generate a simple example of what a map returned from `ReviewManager.getRestaurantReviewsMap(int zipcode)`. We are saying we want it to be a map with two restaurants, "Bodo's Bagels" and "Chipotle". Thus, we aren't really using (or implementing) `ReviewManager`, but rather using a "mock". The syntax for the `when` and `thenReturn` will be covered in more detail in the next unit. They key takeaway, however, is that this mocking **allows us to test, even when we have not integrated, or even unimplemented, dependencies, so long as we know their interface**.
=======
We hard-code a map of restaurants in the `private` method `getTestReviewMapTwoRestaurant()` to generate a simple example of what a map returned from `ReviewManager.getRestaurantReviewsMap(int zipcode)`. We are saying we want it to be a map with two restaurants, "Bodo's Bagles" and "Chipotle". Thus, we aren't really using (or implementing) `ReviewManager`, but rather using a "mock". The syntax for the `when` and `thenReturn` will be covered in more detail in the next unit. They key takeaway, however, is that this mocking **allows us to test, even when we have unintegrated, or even unimplemented, dependencies, so long as we know their interface**.
>>>>>>> facba8b6

In the same way we wrote the above **unit test**, In this way, we can easily create prototypes based around this hard coded data that we can take as far as needed. Obviously, we won't use this data long-term, but you'll notice this data is only created in our **testing environment**, and thus safely won't affect our **main** source code environment.

#### Advantages of Top-Down

The biggest advantage is that this lets us integrate our system in the same we want to design our system: from the high-level to the low-level. This means we are able to make decisions about the high-level classes early before we integrate low-level classes, allowing us to ensure our high-level design is effective and flexible.

You may think writing up all these mocks is time-consuming. In truth however, with practice it can be a pretty quick process. In fact, most likely even if you were testing without a mock, you would still need to build the objects you are testing with during the test setup. Arguably, these mocks make it easier, as you aren't working with a real class. And in actuality, we are better off testing with mocks anyway, especially during **unit testing**. We will discuss the reasons why in the next unit (Mockito Unit Testing).

#### Disadvantages of Top-Down

One disadvantage, however, can be the difficulty in testing user-interfaces directly. This can be tricky, as mocking user input can be difficult. Additionally, the lowest-level resources are often interacting with files, databases, web-services, etc., and interactions with real external resources can be hard to mock (for instance, the most common advice on Stack Overflow for "How can I mock a File in Java" is "do not try to mock a File in Java").

Another disadvantage is that lower-level modules are often integrated last, and are typically tested in fewer integration tests as a result (as compared to Bottom-Up) since in most integration tests, the lower levels are either absent or mocked.

Additionally, in smaller apps, the mocking may be overkill if there are only a small number of total modules to integrate.

### Sandwich Integration

Also called hybrid integration testing, this combines bottom-up and top down. Generally, in sandwich integration, we will often start with a **target layer**. This could include class in the middle (like `ApplicationController` or `RestaurantManager`, for example). In this case, we can integrate both up and down, in the order we choose, testing as we go. In this case, we use Bottom-Up integration strategies to test **upwards** from our target layer, and Top-Down integration strategies to test **downwards** from our target layer.

A major advantage of sandwich testing is that it can be very valuable in larger applications, as it allows for more scalability as new modules and sub-projects are integrated. We are often able to isolate the User Interface (which is typically the most volatile part of our application), while still being able to test by decomposing features into individual modules.

One major disadvantage is that this approach struggles where there are a large number of interdependencies between modules, as isolate a "target layer" to integrate up and down from becomes difficult. <|MERGE_RESOLUTION|>--- conflicted
+++ resolved
@@ -230,11 +230,9 @@
 
 What we are doing here is using a library called Mockito to create an "on-the-fly" (that is, at runtime) stub for the class ReviewManager. Rather than implement ReviewManager, we are simply (for the sake of this test) hard coding the output to the function to be a map that allows us to test our basic functionality.
 
-<<<<<<< HEAD
-We hardcode a map of restaurants in the `private` method `getTestReviewMapTwoRestaurant()` to generate a simple example of what a map returned from `ReviewManager.getRestaurantReviewsMap(int zipcode)`. We are saying we want it to be a map with two restaurants, "Bodo's Bagels" and "Chipotle". Thus, we aren't really using (or implementing) `ReviewManager`, but rather using a "mock". The syntax for the `when` and `thenReturn` will be covered in more detail in the next unit. They key takeaway, however, is that this mocking **allows us to test, even when we have not integrated, or even unimplemented, dependencies, so long as we know their interface**.
-=======
+
 We hard-code a map of restaurants in the `private` method `getTestReviewMapTwoRestaurant()` to generate a simple example of what a map returned from `ReviewManager.getRestaurantReviewsMap(int zipcode)`. We are saying we want it to be a map with two restaurants, "Bodo's Bagles" and "Chipotle". Thus, we aren't really using (or implementing) `ReviewManager`, but rather using a "mock". The syntax for the `when` and `thenReturn` will be covered in more detail in the next unit. They key takeaway, however, is that this mocking **allows us to test, even when we have unintegrated, or even unimplemented, dependencies, so long as we know their interface**.
->>>>>>> facba8b6
+
 
 In the same way we wrote the above **unit test**, In this way, we can easily create prototypes based around this hard coded data that we can take as far as needed. Obviously, we won't use this data long-term, but you'll notice this data is only created in our **testing environment**, and thus safely won't affect our **main** source code environment.
 
