--- conflicted
+++ resolved
@@ -18,11 +18,7 @@
     }
 ```
 
-<<<<<<< HEAD
 Let's compare the runtime of the old `PointListPath` with an `ArrayList` vs. the new one with a `LinkedList`. Note that by its nature, LinkedList cannot "pre-allocate" space. So yes, it's *terrible* style to not use the argument, but my goal was just to test this idea as quickly as possible. I never committed this change.
-=======
-Let's compare the runtimes of the old `PointListPath` with an `ArrayList` vs. the new one with a `LinkedList`. Note that by its nature, LinkedList cannot "pre-allocate" space. So yes, it's not a completely fair comparison to not use the "capacity" argument, but that is a limitation of the LinkedList. It's also bad style that the constructor's `initialCapacity` argument is ignored, but fixing it would involve changing the interface, which would change other code, and I wanted to keep this benchmark simple.
->>>>>>> 91bb4462
 
 Looking **only** at the `distance` with `PointListPath`
 
