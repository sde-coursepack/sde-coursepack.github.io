--- conflicted
+++ resolved
@@ -16,11 +16,7 @@
 
 __Keep it simple, stupid!__
 
-<<<<<<< HEAD
 A simpler design is better than a complicated one. The best design is the simplest design that meets the need. Whenever possible, we should avoid adding un-need complexity. To that end, having several well-named single purpose modules is easier to understand than having one big multi-purpose module.
-=======
-A simpler design is better than a complicated one. The best design is the simplest design that meets the need. Whenever possible, we should avoid adding unneed complexity. To that end, having several well-named single purpose modules is easier to understand than having one big multipurpose module.
->>>>>>> 91bb4462
 
 ## DRY Principle
 
